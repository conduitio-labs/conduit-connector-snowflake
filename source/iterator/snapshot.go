--- conflicted
+++ resolved
@@ -30,11 +30,7 @@
 	// repository for run queries to snowflake.
 	snowflake Repository
 
-<<<<<<< HEAD
-	// table - table in snowflake for getting data.
-=======
 	// table - table in snowflake for getting currentBatch.
->>>>>>> 95e5ea75
 	table string
 	// columns list of table columns for record payload
 	// if empty - will get all columns.
@@ -44,22 +40,13 @@
 
 	// index - current index of element in current batch which iterator converts to record
 	index int
-<<<<<<< HEAD
-	// offset - current offset, show what batch iterator uses, using in query to get data.
-=======
 	// offset - current offset, show what batch iterator uses, using in query to get currentBatch.
->>>>>>> 95e5ea75
 	offset int
 	// batchSize size of batch.
 	batchSize int
 
-<<<<<<< HEAD
-	// data - rows in current batch from table.
-	data []map[string]interface{}
-=======
 	// currentBatch - rows in current batch from table.
 	currentBatch []map[string]interface{}
->>>>>>> 95e5ea75
 }
 
 // NewSnapshotIterator iterator.
