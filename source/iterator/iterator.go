// Copyright © 2022 Meroxa, Inc.
//
// Licensed under the Apache License, Version 2.0 (the "License");
// you may not use this file except in compliance with the License.
// You may obtain a copy of the License at
//
//     http://www.apache.org/licenses/LICENSE-2.0
//
// Unless required by applicable law or agreed to in writing, software
// distributed under the License is distributed on an "AS IS" BASIS,
// WITHOUT WARRANTIES OR CONDITIONS OF ANY KIND, either express or implied.
// See the License for the specific language governing permissions and
// limitations under the License.

package iterator

import (
	"context"
	"fmt"
	"strings"

	sdk "github.com/conduitio/conduit-connector-sdk"

	"github.com/conduitio-labs/conduit-connector-snowflake/repository"
	"github.com/conduitio-labs/conduit-connector-snowflake/source/position"
)

// Iterator combined iterator.
type Iterator struct {
	snapshotIterator *snapshotIterator
	cdcIterator      *CDCIterator

	pos sdk.Position

	table   string
	columns []string
	keys    []string
}

// New iterator.
func New(
	ctx context.Context,
	conn, table,
	orderingColumn string,
	keys, columns []string,
	batchSize int,
	snapshot bool,
	pos sdk.Position,
) (*Iterator, error) {
<<<<<<< HEAD
	var (
		posType position.IteratorType
		p       *position.Position
		er      error
	)
=======
	it := &Iterator{
		table:   table,
		columns: columns,
		key:     key,
		pos:     pos,
	}
>>>>>>> e132fa7d

	snowflake, err := repository.Create(ctx, conn)
	if err != nil {
		return nil, fmt.Errorf("create snowflake repository: %w", err)
	}

	// First start.
	if pos == nil {
		err = prepareCDC(ctx, snowflake, table)
		if err != nil {
			return nil, fmt.Errorf("prepare cdc: %w", err)
		}
	}

	p, err := position.ParseSDKPosition(pos)
	if err != nil {
		return nil, fmt.Errorf("parse sdk position: %w", err)
	}

<<<<<<< HEAD
	iter := &Iterator{
		table:   table,
		columns: columns,
		keys:    keys,
		pos:     pos,
	}

	err = iter.populateKeyColumns(ctx, snowflake, orderingColumn)
	if er != nil {
		return nil, fmt.Errorf("populate keys: %w", err)
	}

	switch posType {
	case position.TypeSnapshot:
		iter.snapshotIterator, err = newSnapshotIterator(ctx,
			snowflake, table, orderingColumn, iter.keys, columns, batchSize, p)
		if err != nil {
			return nil, fmt.Errorf("setup snapshot iterator: %w", err)
		}
	case position.TypeCDC:
		iter.cdcIterator, err = setupCDCIterator(ctx,
			snowflake, table, iter.keys, columns, p.IndexInBatch, p.BatchID, batchSize)
=======
	if snapshot && (p == nil || p.IteratorType == position.TypeSnapshot) {
		it.snapshotIterator, err = newSnapshotIterator(ctx, snowflake, table, orderingColumn, key, columns, batchSize, p)
		if err != nil {
			return nil, fmt.Errorf("setup snapshot iterator: %w", err)
		}
	} else {
		it.cdcIterator, err = setupCDCIterator(ctx, snowflake, table, key, columns, p, batchSize)
>>>>>>> e132fa7d
		if err != nil {
			return nil, fmt.Errorf("setup cdc iterator: %w", err)
		}
	}

<<<<<<< HEAD
	return iter, nil
=======
	return it, nil
>>>>>>> e132fa7d
}

func prepareCDC(ctx context.Context, snowflake *repository.Snowflake, table string) error {
	// Check if table tracking table exist.
	isTableExist, err := snowflake.TableExists(ctx, getTrackingTable(table))
	if err != nil {
		return fmt.Errorf("check if table exist: %w", err)
	}

	if !isTableExist {
		// Prepare tracking table for consume stream.
		err = snowflake.CreateTrackingTable(ctx, getTrackingTable(table), table)
		if err != nil {
			return fmt.Errorf("create tracking table: %w", err)
		}
	}

	// Prepare stream for cdc iterator.
	err = snowflake.CreateStream(ctx, getStreamName(table), table)
	if err != nil {
		return fmt.Errorf("create stream: %w", err)
	}

	return nil
}

func setupCDCIterator(
	ctx context.Context,
	snowflake Repository,
<<<<<<< HEAD
	table string,
	keys, columns []string,
	element, offset, batchSize int,
=======
	table, key string,
	columns []string,
	p *position.Position,
	batchSize int,
>>>>>>> e132fa7d
) (*CDCIterator, error) {
	var index, offset int
	if p != nil {
		offset = p.BatchID
	}

	if p != nil && p.IndexInBatch != 0 {
		index = p.IndexInBatch + 1
	}

	data, err := snowflake.GetTrackingData(ctx, getStreamName(table), getTrackingTable(table), columns,
		offset, batchSize)
	if err != nil {
		// Snowflake library sends request to abort query with query and to server when get context cancel.
		// But sometimes query was executed or didn't start execution.
		// On this case snowflake server return specific error:
		// 000605: Identified SQL statement is not currently executing.
		// Connector can't return this error and connector replace to
		// context cancel error
		// https://github.com/snowflakedb/gosnowflake/blob/master/restful.go#L449
		if strings.Contains(err.Error(), snowflakeErrorCodeQueryNotExecuting) {
			return nil, ctx.Err()
		}

		return nil, fmt.Errorf("get stream currentBatch: %w", err)
	}

	return NewCDCIterator(snowflake, table, keys, columns, index, offset, batchSize, data), nil
}

// HasNext check ability to get next record.
func (i *Iterator) HasNext(ctx context.Context) (bool, error) {
	if i.snapshotIterator != nil {
		hasNext, err := i.snapshotIterator.HasNext(ctx)
		if err != nil {
			return false, fmt.Errorf("snapshot iterator has next: %w", err)
		}

		if hasNext {
			return true, nil
		}

		// Setup cdc iterator.
		cdcIterator, err := setupCDCIterator(ctx, i.snapshotIterator.snowflake,
<<<<<<< HEAD
			i.table, i.keys, i.columns, 0, 0, i.snapshotIterator.batchSize)
=======
			i.table, i.key, i.columns, nil, i.snapshotIterator.batchSize)
>>>>>>> e132fa7d
		if err != nil {
			return false, fmt.Errorf("setup cdc iterator: %w", err)
		}

		i.cdcIterator = cdcIterator
		i.snapshotIterator = nil

		hasNext, err = i.cdcIterator.HasNext(ctx)
		if err != nil {
			return false, fmt.Errorf("cdc iterator has next: %w", err)
		}

		return hasNext, nil
	}

	if i.cdcIterator != nil {
		hasNext, err := i.cdcIterator.HasNext(ctx)
		if err != nil {
			return false, fmt.Errorf("cdc iterator has next: %w", err)
		}

		return hasNext, nil
	}

	return false, ErrInvalidSetup
}

// Next get new record.
func (i *Iterator) Next(ctx context.Context) (sdk.Record, error) {
	if i.snapshotIterator != nil {
		return i.snapshotIterator.Next(ctx)
	}

	if i.cdcIterator != nil {
		return i.cdcIterator.Next(ctx)
	}

	return sdk.Record{}, ErrInvalidSetup
}

// Ack check if record with position was recorded.
func (i *Iterator) Ack(ctx context.Context, rp sdk.Position) error {
	if i.snapshotIterator != nil {
		return i.snapshotIterator.Ack(ctx, rp)
	}

	if i.cdcIterator != nil {
		return i.cdcIterator.Ack(ctx, rp)
	}

	return nil
}

// Stop iterator.
func (i *Iterator) Stop() error {
	if i.snapshotIterator != nil {
		return i.snapshotIterator.Stop()
	}

	if i.cdcIterator != nil {
		return i.cdcIterator.Stop()
	}

	return nil
}

// populates keyColumn from the database's metadata
// or from the orderingColumn configuration field.
func (i *Iterator) populateKeyColumns(
	ctx context.Context,
	snowflake Repository,
	orderingColumn string,
) error {
	if len(i.keys) != 0 {
		return nil
	}

	var err error

	i.keys, err = snowflake.GetPrimaryKeys(ctx, i.table)
	if err != nil {
		return fmt.Errorf("get primary keys: %w", err)
	}

	if len(i.keys) != 0 {
		return nil
	}

	i.keys = []string{orderingColumn}

	return nil
}<|MERGE_RESOLUTION|>--- conflicted
+++ resolved
@@ -47,81 +47,49 @@
 	snapshot bool,
 	pos sdk.Position,
 ) (*Iterator, error) {
-<<<<<<< HEAD
-	var (
-		posType position.IteratorType
-		p       *position.Position
-		er      error
-	)
-=======
 	it := &Iterator{
-		table:   table,
-		columns: columns,
-		key:     key,
-		pos:     pos,
-	}
->>>>>>> e132fa7d
-
-	snowflake, err := repository.Create(ctx, conn)
-	if err != nil {
-		return nil, fmt.Errorf("create snowflake repository: %w", err)
-	}
-
-	// First start.
-	if pos == nil {
-		err = prepareCDC(ctx, snowflake, table)
-		if err != nil {
-			return nil, fmt.Errorf("prepare cdc: %w", err)
-		}
-	}
-
-	p, err := position.ParseSDKPosition(pos)
-	if err != nil {
-		return nil, fmt.Errorf("parse sdk position: %w", err)
-	}
-
-<<<<<<< HEAD
-	iter := &Iterator{
 		table:   table,
 		columns: columns,
 		keys:    keys,
 		pos:     pos,
 	}
 
-	err = iter.populateKeyColumns(ctx, snowflake, orderingColumn)
-	if er != nil {
+	snowflake, err := repository.Create(ctx, conn)
+	if err != nil {
+		return nil, fmt.Errorf("create snowflake repository: %w", err)
+	}
+
+	// First start.
+	if pos == nil {
+		err = prepareCDC(ctx, snowflake, table)
+		if err != nil {
+			return nil, fmt.Errorf("prepare cdc: %w", err)
+		}
+	}
+
+	p, err := position.ParseSDKPosition(pos)
+	if err != nil {
+		return nil, fmt.Errorf("parse sdk position: %w", err)
+	}
+
+	err = it.populateKeyColumns(ctx, snowflake, orderingColumn)
+	if err != nil {
 		return nil, fmt.Errorf("populate keys: %w", err)
 	}
 
-	switch posType {
-	case position.TypeSnapshot:
-		iter.snapshotIterator, err = newSnapshotIterator(ctx,
-			snowflake, table, orderingColumn, iter.keys, columns, batchSize, p)
+	if snapshot && (p == nil || p.IteratorType == position.TypeSnapshot) {
+		it.snapshotIterator, err = newSnapshotIterator(ctx, snowflake, table, orderingColumn, it.keys, columns, batchSize, p)
 		if err != nil {
 			return nil, fmt.Errorf("setup snapshot iterator: %w", err)
 		}
-	case position.TypeCDC:
-		iter.cdcIterator, err = setupCDCIterator(ctx,
-			snowflake, table, iter.keys, columns, p.IndexInBatch, p.BatchID, batchSize)
-=======
-	if snapshot && (p == nil || p.IteratorType == position.TypeSnapshot) {
-		it.snapshotIterator, err = newSnapshotIterator(ctx, snowflake, table, orderingColumn, key, columns, batchSize, p)
-		if err != nil {
-			return nil, fmt.Errorf("setup snapshot iterator: %w", err)
-		}
 	} else {
-		it.cdcIterator, err = setupCDCIterator(ctx, snowflake, table, key, columns, p, batchSize)
->>>>>>> e132fa7d
+		it.cdcIterator, err = setupCDCIterator(ctx, snowflake, table, it.keys, columns, p, batchSize)
 		if err != nil {
 			return nil, fmt.Errorf("setup cdc iterator: %w", err)
 		}
 	}
 
-<<<<<<< HEAD
-	return iter, nil
-=======
 	return it, nil
->>>>>>> e132fa7d
 }
 
 func prepareCDC(ctx context.Context, snowflake *repository.Snowflake, table string) error {
@@ -151,16 +119,10 @@
 func setupCDCIterator(
 	ctx context.Context,
 	snowflake Repository,
-<<<<<<< HEAD
 	table string,
 	keys, columns []string,
-	element, offset, batchSize int,
-=======
-	table, key string,
-	columns []string,
 	p *position.Position,
 	batchSize int,
->>>>>>> e132fa7d
 ) (*CDCIterator, error) {
 	var index, offset int
 	if p != nil {
@@ -205,11 +167,7 @@
 
 		// Setup cdc iterator.
 		cdcIterator, err := setupCDCIterator(ctx, i.snapshotIterator.snowflake,
-<<<<<<< HEAD
-			i.table, i.keys, i.columns, 0, 0, i.snapshotIterator.batchSize)
-=======
-			i.table, i.key, i.columns, nil, i.snapshotIterator.batchSize)
->>>>>>> e132fa7d
+			i.table, i.keys, i.columns, nil, i.snapshotIterator.batchSize)
 		if err != nil {
 			return false, fmt.Errorf("setup cdc iterator: %w", err)
 		}
