// Copyright © 2022 Meroxa, Inc.
//
// Licensed under the Apache License, Version 2.0 (the "License");
// you may not use this file except in compliance with the License.
// You may obtain a copy of the License at
//
//     http://www.apache.org/licenses/LICENSE-2.0
//
// Unless required by applicable law or agreed to in writing, software
// distributed under the License is distributed on an "AS IS" BASIS,
// WITHOUT WARRANTIES OR CONDITIONS OF ANY KIND, either express or implied.
// See the License for the specific language governing permissions and
// limitations under the License.

package source

import (
	"context"
	"fmt"

	"github.com/conduitio-labs/conduit-connector-snowflake/source/iterator"
	sdk "github.com/conduitio/conduit-connector-sdk"
)

// Source connector.
type Source struct {
	sdk.UnimplementedSource

	config   Config
	iterator Iterator
}

// New initialises a new source.
func New() sdk.Source {
	return &Source{}
}

func (s *Source) Parameters() map[string]sdk.Parameter {
	return Config{}.Parameters()
}

<<<<<<< HEAD
// Configure parses and stores configurations, returns an error in case of invalid configuration.
func (s *Source) Configure(_ context.Context, cfgRaw map[string]string) error {
	cfg, err := config.Parse(cfgRaw)
=======
func (s *Source) Configure(ctx context.Context, cfg map[string]string) error {
	sdk.Logger(ctx).Debug().Msg("Configuring Source Connector.")

	err := sdk.Util.ParseConfig(cfg, &s.config)
>>>>>>> 15f0065d
	if err != nil {
		return fmt.Errorf("failed to parse source config : %w", err)
	}

	return nil
}

// Open prepare the plugin to start sending records from the given position.
func (s *Source) Open(ctx context.Context, rp sdk.Position) error {
	it, err := iterator.New(ctx, s.config.Connection, s.config.Table, s.config.OrderingColumn, s.config.Keys,
		s.config.Columns, s.config.BatchSize, s.config.Snapshot, rp)
	if err != nil {
		return fmt.Errorf("create iterator: %w", err)
	}

	s.iterator = it

	return nil
}

// Read gets the next object from the snowflake.
func (s *Source) Read(ctx context.Context) (sdk.Record, error) {
	hasNext, err := s.iterator.HasNext(ctx)
	if err != nil {
		return sdk.Record{}, fmt.Errorf("has next: %w", err)
	}

	if !hasNext {
		return sdk.Record{}, sdk.ErrBackoffRetry
	}

	r, err := s.iterator.Next(ctx)
	if err != nil {
		return sdk.Record{}, fmt.Errorf("next: %w", err)
	}

	return r, nil
}

// Teardown gracefully shutdown connector.
func (s *Source) Teardown(_ context.Context) error {
	if s.iterator != nil {
		err := s.iterator.Stop()
		if err != nil {
			return err
		}
	}

	return nil
}

// Ack check if record with position was recorded.
func (s *Source) Ack(ctx context.Context, p sdk.Position) error {
	return s.iterator.Ack(ctx, p)
}<|MERGE_RESOLUTION|>--- conflicted
+++ resolved
@@ -39,16 +39,10 @@
 	return Config{}.Parameters()
 }
 
-<<<<<<< HEAD
-// Configure parses and stores configurations, returns an error in case of invalid configuration.
-func (s *Source) Configure(_ context.Context, cfgRaw map[string]string) error {
-	cfg, err := config.Parse(cfgRaw)
-=======
 func (s *Source) Configure(ctx context.Context, cfg map[string]string) error {
 	sdk.Logger(ctx).Debug().Msg("Configuring Source Connector.")
 
 	err := sdk.Util.ParseConfig(cfg, &s.config)
->>>>>>> 15f0065d
 	if err != nil {
 		return fmt.Errorf("failed to parse source config : %w", err)
 	}
