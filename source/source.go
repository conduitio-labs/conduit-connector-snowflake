--- conflicted
+++ resolved
@@ -66,6 +66,12 @@
 			Required:    false,
 			Description: "The list of the column names that records should use for their `Key` fields.",
 		},
+		config.KeySnapshot: {
+			Default:  "true",
+			Required: false,
+			Description: "Whether or not the plugin will take a snapshot of the entire table before starting cdc " +
+				"mode, by default true.",
+		},
 		config.KeyBatchSize: {
 			Default:     "1000",
 			Required:    false,
@@ -88,13 +94,8 @@
 
 // Open prepare the plugin to start sending records from the given position.
 func (s *Source) Open(ctx context.Context, rp sdk.Position) error {
-<<<<<<< HEAD
-	it, err := iterator.New(ctx, s.config.Connection, s.config.Table,
-		s.config.OrderingColumn, s.config.Keys, s.config.Columns, s.config.BatchSize, rp)
-=======
-	it, err := iterator.New(ctx, s.config.Connection, s.config.Table, s.config.Key, s.config.OrderingColumn,
+	it, err := iterator.New(ctx, s.config.Connection, s.config.Table, s.config.OrderingColumn, s.config.Keys,
 		s.config.Columns, s.config.BatchSize, s.config.Snapshot, rp)
->>>>>>> e132fa7d
 	if err != nil {
 		return fmt.Errorf("create iterator: %w", err)
 	}
