name: lint

on:
  push:
    branches: [ main ]
  pull_request:

jobs:
  golangci-lint:
    runs-on: ubuntu-latest
    steps:
      - uses: actions/checkout@v4
      - uses: actions/setup-go@v5
        with:
          go-version-file: 'go.mod'
<<<<<<< HEAD
=======
          cache-dependency-path: 'go.sum'
>>>>>>> 15f0065d
      - name: golangci-lint
        uses: golangci/golangci-lint-action@v5.0.0
        with:
          version: v1.55.2
          args: --timeout 2m<|MERGE_RESOLUTION|>--- conflicted
+++ resolved
@@ -13,10 +13,7 @@
       - uses: actions/setup-go@v5
         with:
           go-version-file: 'go.mod'
-<<<<<<< HEAD
-=======
-          cache-dependency-path: 'go.sum'
->>>>>>> 15f0065d
+
       - name: golangci-lint
         uses: golangci/golangci-lint-action@v5.0.0
         with:
